--- conflicted
+++ resolved
@@ -16,22 +16,6 @@
 import numpy as np
 from hyp3lib import saa_func_lib as saa
 from osgeo import gdal, osr
-
-
-<<<<<<< HEAD
-def get_pol(infile):
-    """Return the polarization of infile"""
-    if "VV" in infile:
-        pol = "VV"
-    elif "VH" in infile:
-        pol = "VH"
-    elif "HH" in infile:
-        pol = "HH"
-    elif "HV" in infile:
-        pol = "HV"
-    else:
-        raise Exception("Could not determine polarization of file " + infile)
-    return pol
 
 
 def get_epsg_code(file_name):
@@ -49,8 +33,6 @@
     return target_epsg_code
 
 
-=======
->>>>>>> dfe4e002
 def frange(start, stop=None, step=None):
     """Return a floating point number ranging from start to stop, adding step"""
     if not stop:
