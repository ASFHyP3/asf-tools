import numpy as np
import pytest
from osgeo import gdal

from asf_tools import composite


def test_get_epsg_code():
    wkt = 'PROJCS["WGS 84 / UTM zone 54N",GEOGCS["WGS 84",DATUM["WGS_1984",SPHEROID["WGS 84",6378137,298.257223563,AUTHORITY["EPSG","7030"]],AUTHORITY["EPSG","6326"]],PRIMEM["Greenwich",0,AUTHORITY["EPSG","8901"]],UNIT["degree",0.0174532925199433,AUTHORITY["EPSG","9122"]],AUTHORITY["EPSG","4326"]],PROJECTION["Transverse_Mercator"],PARAMETER["latitude_of_origin",0],PARAMETER["central_meridian",141],PARAMETER["scale_factor",0.9996],PARAMETER["false_easting",500000],PARAMETER["false_northing",0],UNIT["metre",1,AUTHORITY["EPSG","9001"]],AXIS["Easting",EAST],AXIS["Northing",NORTH],AUTHORITY["EPSG","32654"]]'
    info = {'coordinateSystem': {'wkt': wkt}}
    assert composite.get_epsg_code(info) == 32654

    wkt = 'PROJCS["WGS 84 / UTM zone 22N",GEOGCS["WGS 84",DATUM["WGS_1984",SPHEROID["WGS 84",6378137,298.257223563,AUTHORITY["EPSG","7030"]],AUTHORITY["EPSG","6326"]],PRIMEM["Greenwich",0,AUTHORITY["EPSG","8901"]],UNIT["degree",0.0174532925199433,AUTHORITY["EPSG","9122"]],AUTHORITY["EPSG","4326"]],PROJECTION["Transverse_Mercator"],PARAMETER["latitude_of_origin",0],PARAMETER["central_meridian",-51],PARAMETER["scale_factor",0.9996],PARAMETER["false_easting",500000],PARAMETER["false_northing",0],UNIT["metre",1,AUTHORITY["EPSG","9001"]],AXIS["Easting",EAST],AXIS["Northing",NORTH],AUTHORITY["EPSG","32622"]]'
    info = {'coordinateSystem': {'wkt': wkt}}
    assert composite.get_epsg_code(info) == 32622

    wkt = 'PROJCS["WGS 84 / UTM zone 33S",GEOGCS["WGS 84",DATUM["WGS_1984",SPHEROID["WGS 84",6378137,298.257223563,AUTHORITY["EPSG","7030"]],AUTHORITY["EPSG","6326"]],PRIMEM["Greenwich",0,AUTHORITY["EPSG","8901"]],UNIT["degree",0.0174532925199433,AUTHORITY["EPSG","9122"]],AUTHORITY["EPSG","4326"]],PROJECTION["Transverse_Mercator"],PARAMETER["latitude_of_origin",0],PARAMETER["central_meridian",15],PARAMETER["scale_factor",0.9996],PARAMETER["false_easting",500000],PARAMETER["false_northing",10000000],UNIT["metre",1,AUTHORITY["EPSG","9001"]],AXIS["Easting",EAST],AXIS["Northing",NORTH],AUTHORITY["EPSG","32733"]]'
    info = {'coordinateSystem': {'wkt': wkt}}
    assert composite.get_epsg_code(info) == 32733

    wkt = 'PROJCS["NAD83 / Alaska Albers",GEOGCS["NAD83",DATUM["North_American_Datum_1983",SPHEROID["GRS 1980",6378137,298.257222101,AUTHORITY["EPSG","7019"]],AUTHORITY["EPSG","6269"]],PRIMEM["Greenwich",0,AUTHORITY["EPSG","8901"]],UNIT["degree",0.0174532925199433,AUTHORITY["EPSG","9122"]],AUTHORITY["EPSG","4269"]],PROJECTION["Albers_Conic_Equal_Area"],PARAMETER["latitude_of_center",50],PARAMETER["longitude_of_center",-154],PARAMETER["standard_parallel_1",55],PARAMETER["standard_parallel_2",65],PARAMETER["false_easting",0],PARAMETER["false_northing",0],UNIT["metre",1,AUTHORITY["EPSG","9001"]],AXIS["Easting",EAST],AXIS["Northing",NORTH],AUTHORITY["EPSG","3338"]]'
    info = {'coordinateSystem': {'wkt': wkt}}
    assert composite.get_epsg_code(info) == 3338


def test_epsg_to_wkt():
    wkt = 'PROJCS["WGS 84 / UTM zone 54N",GEOGCS["WGS 84",DATUM["WGS_1984",SPHEROID["WGS 84",6378137,298.257223563,AUTHORITY["EPSG","7030"]],AUTHORITY["EPSG","6326"]],PRIMEM["Greenwich",0,AUTHORITY["EPSG","8901"]],UNIT["degree",0.0174532925199433,AUTHORITY["EPSG","9122"]],AUTHORITY["EPSG","4326"]],PROJECTION["Transverse_Mercator"],PARAMETER["latitude_of_origin",0],PARAMETER["central_meridian",141],PARAMETER["scale_factor",0.9996],PARAMETER["false_easting",500000],PARAMETER["false_northing",0],UNIT["metre",1,AUTHORITY["EPSG","9001"]],AXIS["Easting",EAST],AXIS["Northing",NORTH],AUTHORITY["EPSG","32654"]]'
    assert composite.epsg_to_wkt(32654) == wkt

    wkt = 'PROJCS["WGS 84 / UTM zone 22N",GEOGCS["WGS 84",DATUM["WGS_1984",SPHEROID["WGS 84",6378137,298.257223563,AUTHORITY["EPSG","7030"]],AUTHORITY["EPSG","6326"]],PRIMEM["Greenwich",0,AUTHORITY["EPSG","8901"]],UNIT["degree",0.0174532925199433,AUTHORITY["EPSG","9122"]],AUTHORITY["EPSG","4326"]],PROJECTION["Transverse_Mercator"],PARAMETER["latitude_of_origin",0],PARAMETER["central_meridian",-51],PARAMETER["scale_factor",0.9996],PARAMETER["false_easting",500000],PARAMETER["false_northing",0],UNIT["metre",1,AUTHORITY["EPSG","9001"]],AXIS["Easting",EAST],AXIS["Northing",NORTH],AUTHORITY["EPSG","32622"]]'
    assert composite.epsg_to_wkt(32622) == wkt

    wkt = 'PROJCS["WGS 84 / UTM zone 33S",GEOGCS["WGS 84",DATUM["WGS_1984",SPHEROID["WGS 84",6378137,298.257223563,AUTHORITY["EPSG","7030"]],AUTHORITY["EPSG","6326"]],PRIMEM["Greenwich",0,AUTHORITY["EPSG","8901"]],UNIT["degree",0.0174532925199433,AUTHORITY["EPSG","9122"]],AUTHORITY["EPSG","4326"]],PROJECTION["Transverse_Mercator"],PARAMETER["latitude_of_origin",0],PARAMETER["central_meridian",15],PARAMETER["scale_factor",0.9996],PARAMETER["false_easting",500000],PARAMETER["false_northing",10000000],UNIT["metre",1,AUTHORITY["EPSG","9001"]],AXIS["Easting",EAST],AXIS["Northing",NORTH],AUTHORITY["EPSG","32733"]]'
    assert composite.epsg_to_wkt(32733) == wkt

    wkt = 'PROJCS["NAD83 / Alaska Albers",GEOGCS["NAD83",DATUM["North_American_Datum_1983",SPHEROID["GRS 1980",6378137,298.257222101,AUTHORITY["EPSG","7019"]],AUTHORITY["EPSG","6269"]],PRIMEM["Greenwich",0,AUTHORITY["EPSG","8901"]],UNIT["degree",0.0174532925199433,AUTHORITY["EPSG","9122"]],AUTHORITY["EPSG","4269"]],PROJECTION["Albers_Conic_Equal_Area"],PARAMETER["latitude_of_center",50],PARAMETER["longitude_of_center",-154],PARAMETER["standard_parallel_1",55],PARAMETER["standard_parallel_2",65],PARAMETER["false_easting",0],PARAMETER["false_northing",0],UNIT["metre",1,AUTHORITY["EPSG","9001"]],AXIS["Easting",EAST],AXIS["Northing",NORTH],AUTHORITY["EPSG","3338"]]'
    assert composite.epsg_to_wkt(3338) == wkt


def test_get_target_epsg_code():
    # Northern hemisphere
    assert composite.get_target_epsg_code([32601]) == 32601
    assert composite.get_target_epsg_code([32601, 32601]) == 32601

    # both hemispheres
    assert composite.get_target_epsg_code([32601, 32702]) == 32601
    assert composite.get_target_epsg_code([32702, 32601]) == 32601

    # Southern hemisphere
    assert composite.get_target_epsg_code([32760]) == 32760
    assert composite.get_target_epsg_code([32730, 32732]) == 32730

    # antimeridian
    assert composite.get_target_epsg_code([32701, 32760]) == 32701
    assert composite.get_target_epsg_code([32701, 32760, 32701]) == 32701
    assert composite.get_target_epsg_code([32701, 32760, 32760]) == 32760

    assert composite.get_target_epsg_code(
        [32731, 32631, 32731, 32631, 32732, 32633, 32733, 32633, 32733]
    ) == 32732

    # bounds
    with pytest.raises(ValueError):
        composite.get_target_epsg_code([32600])
    with pytest.raises(ValueError):
        composite.get_target_epsg_code([32661])
    with pytest.raises(ValueError):
        composite.get_target_epsg_code([32700])
    with pytest.raises(ValueError):
        composite.get_target_epsg_code([32761])
    with pytest.raises(ValueError):
        composite.get_target_epsg_code([32601, 99, 32760])


def test_get_area_raster():
    raster = 'S1A_IW_20181102T155531_DVP_RTC30_G_gpuned_5685_VV.tif'
    assert composite.get_area_raster(raster) == 'S1A_IW_20181102T155531_DVP_RTC30_G_gpuned_5685_area.tif'

    raster = './foo/S1B_IW_20181104T030247_DVP_RTC30_G_gpuned_9F91_VH.tif'
    assert composite.get_area_raster(raster) == './foo/S1B_IW_20181104T030247_DVP_RTC30_G_gpuned_9F91_area.tif'

    raster = '/tmp/bar/S1B_IW_20181102T031956_DVP_RTC30_G_gpuned_1259_HH.tif'
    assert composite.get_area_raster(raster) == '/tmp/bar/S1B_IW_20181102T031956_DVP_RTC30_G_gpuned_1259_area.tif'


<<<<<<< HEAD
def test_get_full_extents():
    data = {}

    data['a'] = {
        'cornerCoordinates': {
            'upperLeft': [10.0, 130.0],
            'lowerRight': [110.0, 30.0],
        },
        'geoTransform': [10.0, 2.0, 0.0, 40.0, 0.0, -2.0],
    }

    expected_upper_left = (10.0, 130.0)
    expected_lower_right = (110.0, 30.0)
    expected_geotransform = [10.0, 2.0, 0.0, 130.0, 0.0, -2.0]
    assert composite.get_full_extent(data) == (expected_upper_left, expected_lower_right, expected_geotransform)

    data['b'] = {
        'cornerCoordinates': {
            'upperLeft': [20.0, 140.0],
            'lowerRight': [120.0, 40.0],
        },
        'geoTransform': [20.0, 1.0, 12.0, 140.0, 13.0, -1.0],
    }

    expected_upper_left = (10.0, 140.0)
    expected_lower_right = (120.0, 30.0)
    expected_geotransform = [10.0, 2.0, 0.0, 140.0, 0.0, -2.0]
    assert composite.get_full_extent(data) == (expected_upper_left, expected_lower_right, expected_geotransform)
=======
def test_write_cog(tmp_path):
    outfile = tmp_path / 'out.tif'
    data = np.ones((1024, 1024))
    transform = [10.0, 0.0, 1.0, 20.0, 0.0, -1.0]
    epsg_code = 4326

    result = composite.write_cog(str(outfile), data, transform, epsg_code)
    assert result == str(outfile)
    assert outfile.exists()

    info = gdal.Info(result, format='json')
    assert info['geoTransform'] == transform
    assert info['driverShortName'] == 'GTiff'
    assert info['size'] == [1024, 1024]
    assert 'overviews' in info['bands'][0]
    assert info['metadata']['IMAGE_STRUCTURE']['LAYOUT'] == 'COG'
    assert info['metadata']['IMAGE_STRUCTURE']['COMPRESSION'] == 'LZW'
>>>>>>> 9c58a22d
<|MERGE_RESOLUTION|>--- conflicted
+++ resolved
@@ -83,7 +83,6 @@
     assert composite.get_area_raster(raster) == '/tmp/bar/S1B_IW_20181102T031956_DVP_RTC30_G_gpuned_1259_area.tif'
 
 
-<<<<<<< HEAD
 def test_get_full_extents():
     data = {}
 
@@ -112,7 +111,8 @@
     expected_lower_right = (120.0, 30.0)
     expected_geotransform = [10.0, 2.0, 0.0, 140.0, 0.0, -2.0]
     assert composite.get_full_extent(data) == (expected_upper_left, expected_lower_right, expected_geotransform)
-=======
+
+
 def test_write_cog(tmp_path):
     outfile = tmp_path / 'out.tif'
     data = np.ones((1024, 1024))
@@ -129,5 +129,4 @@
     assert info['size'] == [1024, 1024]
     assert 'overviews' in info['bands'][0]
     assert info['metadata']['IMAGE_STRUCTURE']['LAYOUT'] == 'COG'
-    assert info['metadata']['IMAGE_STRUCTURE']['COMPRESSION'] == 'LZW'
->>>>>>> 9c58a22d
+    assert info['metadata']['IMAGE_STRUCTURE']['COMPRESSION'] == 'LZW'