--- conflicted
+++ resolved
@@ -8,7 +8,6 @@
 import math
 import os
 import sys
-import shutil
 import zipfile
 
 import arcpy  # noqa import necessary but arcpy only available in arcgis environment
@@ -940,12 +939,6 @@
 
         """
         # Delete temporary files
-<<<<<<< HEAD
-        # Figure out how to do this in a way that deals with all the ArcGIS barriers (locks, etc.)
-        # The deletion of the temp folder could be set as an option, if there's any chance that users might
-        # want to have access to the individual color bands. That may not be a likely enough scenario
-        # to plan for, though.
-=======
         arcpy.AddMessage("Cleaning up...")
 
         # The deletion of the temp folder could be set as an option, if there's any chance that users might
@@ -960,7 +953,6 @@
 
         arcpy.AddMessage("Temporary files have been deleted.")
         """
->>>>>>> ca39df49
 
         # Check In Spatial Analyst Extension
         status = arcpy.CheckInExtension("Spatial")
